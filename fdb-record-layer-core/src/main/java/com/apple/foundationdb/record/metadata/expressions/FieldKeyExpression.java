--- conflicted
+++ resolved
@@ -298,14 +298,6 @@
         return fanType;
     }
 
-<<<<<<< HEAD
-    @Nonnull
-    public Key.Evaluated.NullStandin getNullStandin() {
-        return nullStandin;
-    }
-
-=======
->>>>>>> 1011f490
     @Override
     public String toString() {
         return "Field { '" + fieldName + "' " + fanType + '}';
